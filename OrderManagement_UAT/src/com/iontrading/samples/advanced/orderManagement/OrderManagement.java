--- conflicted
+++ resolved
@@ -2309,37 +2309,8 @@
  */
 @Deprecated
 public void shutdown() {
-<<<<<<< HEAD
     LOGGER.info("shutdown() called - redirecting to initiateShutdown()");
     initiateShutdown();
-=======
-    // Set flag to prevent re-entry
-    if (isShuttingDown) {
-        LOGGER.warn("Shutdown already in progress, ignoring duplicate request");
-        return;
-    }
-    isShuttingDown = true;
-    
-    // Cancel all orders once
-    cancelAllOrders();
-    
-    // Close Redis pool
-    if (jedisPool != null && !jedisPool.isClosed()) {
-        try {
-            LOGGER.info("Closing Redis connection pool");
-            jedisPool.close();
-        } catch (Exception e) {
-            LOGGER.warn("Error closing Redis connection pool: {}", e.getMessage());
-        }
-    }
-
-    // Shutdown executors
-    shutdownExecutorGracefully(heartbeatScheduler, "Heartbeat", 2);
-    shutdownExecutorGracefully(orderExpirationScheduler, "Order expiration", 5);
-    shutdownExecutorGracefully(scheduler, "Market recheck", 10);
-    
-    LOGGER.info("OrderManagement shutdown complete");
->>>>>>> 701d34a4
 }
 
 /**
@@ -2392,7 +2363,6 @@
     }
 }
 
-<<<<<<< HEAD
 /**
  * Performs a graceful shutdown of the OrderManagement component.
  * This includes canceling all orders and cleaning up resources.
@@ -2552,8 +2522,6 @@
     return shutdownRequested;
 }
 
-=======
->>>>>>> 701d34a4
 /**
  * Cancels all outstanding orders currently tracked by this OrderManagement instance.
  */
